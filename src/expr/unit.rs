#![allow(clippy::clippy::suspicious_arithmetic_impl)]

use num::rational::Ratio;
use num::{One, Zero};
use std::fmt::Debug;

use std::collections::BTreeMap;

use bimap::BiMap;

use lazy_static::lazy_static;

lazy_static! {
    pub static ref UNIT_PREFIXES: BiMap<&'static str, i8> = {
        let mut m = BiMap::new();
        m.insert("centi", -2);
        m.insert("deci", -1);
        m.insert("deca", 1);
        m.insert("", 0);
        m.insert("hecto", 2);
        m.insert("kilo", 3);
        m
    };
    pub static ref UNIT_PREFIXES_ABBR: BiMap<&'static str, i8> = {
        let mut m = BiMap::new();
        m.insert("c", -2);
        m.insert("d", -1);
        m.insert("de", 1);
        m.insert("", 0);
        m.insert("h", 2);
        m.insert("k", 3);
        m
    };
}

pub enum BaseUnit {
    Meter,
    Gram,
    Second,
    Ampere,
    Kelvin,
    Mole,
    Candela,
}

impl ToString for BaseUnit {
    fn to_string(&self) -> String {
        match self {
            BaseUnit::Meter => "m",
            BaseUnit::Gram => "g",
            BaseUnit::Second => "s",
            BaseUnit::Ampere => "A",
            BaseUnit::Kelvin => "K",
            BaseUnit::Mole => "M",
            BaseUnit::Candela => "cd",
        }
        .to_string()
    }
}

pub const BASE_UNITS: [BaseUnit; 7] = [
    BaseUnit::Meter,
    BaseUnit::Gram,
    BaseUnit::Second,
    BaseUnit::Ampere,
    BaseUnit::Kelvin,
    BaseUnit::Mole,
    BaseUnit::Candela,
];

// The type of a Unit, e.g. grams or kilometers.
// --
// Base is an SI unit, derived or not.
// The array is a list of powers for each SI base unit.
// E.g. meters^2 / kelvin is [2, 0, 0, 0, -1, 0, 0]
// --
// Custom is not implemented yet, but I plan for users
// to be able to create custom units, in which case the
// map would just be [unit_name -> power]
#[derive(Clone)]
pub enum UnitDesc {
    Base([Ratio<i8>; 7]),
    Custom(BTreeMap<String, Ratio<u8>>),
}

impl UnitDesc {
    pub fn is_empty(&self) -> bool {
        match self {
            UnitDesc::Base(a) => a == &[Ratio::zero(); 7],
            UnitDesc::Custom(_) => todo!(),
        }
    }
}

#[derive(Clone)]
pub struct Unit {
    pub desc: UnitDesc,
    pub exp: i8,
    pub mult: rug::Rational,
}

impl Default for Unit {
    fn default() -> Self {
        Unit {
            desc: UnitDesc::Base([Ratio::zero(); 7]),
            exp: 0,
            mult: rug::Rational::from(1),
        }
    }
}

impl Debug for Unit {
    fn fmt(&self, f: &mut std::fmt::Formatter<'_>) -> std::fmt::Result {
        write!(f, "{}", self.to_string())
    }
}

impl Unit {
    pub fn empty() -> Self {
        Unit {
            desc: UnitDesc::Base([Ratio::zero(); 7]),
            exp: 0,
            mult: rug::Rational::from(1),
        }
    }

    pub fn pow(&self, rhs: i8) -> Self {
        let mut ret = self.clone();
        (0..rhs - 1).for_each(|_| ret = ret.clone() * self.clone());
        ret
    }
}

impl PartialEq for UnitDesc {
    fn eq(&self, other: &Self) -> bool {
        match (&self, &other) {
            (UnitDesc::Base(a), UnitDesc::Base(b)) => a == b,
            _ => todo!(),
        }
    }
}

impl std::convert::TryFrom<&str> for Unit {
    type Error = &'static str;

    fn try_from(s: &str) -> Result<Self, Self::Error> {
        Ok({
            // Find if the unit starts with an SI prefix, in which case it should be
            // stripped and added to the exponent.
            // Unfortunately, some units start with an abbreviated SI prefix so they
            // have to be hardcoded out.
            let (stripped, exp) = if !matches!(s, "day" | "days" | "hours" | "hour") {
                UNIT_PREFIXES
                    .iter()
                    .chain(UNIT_PREFIXES_ABBR.iter())
                    .filter(|(p, _)| !p.is_empty())
                    .find_map(|(prefix, exp)| {
                        s.trim()
                            .strip_prefix(prefix)
                            .map(|stripped| (stripped, exp))
                    })
                    .unwrap_or((s.trim(), &0))
            } else {
                (s, &0i8)
            };

            let base = match stripped {
                "meters" | "meter" | "m" => BaseUnit::Meter.into(),
                "grams" | "gram" | "g" | "gm" => BaseUnit::Gram.into(),
                "second" | "seconds" | "s" => BaseUnit::Second.into(),
                "amp" | "amps" | "ampere" | "amperes" => BaseUnit::Ampere.into(),
                "kelvin" | "K" => BaseUnit::Kelvin.into(),
                "moles" | "mols" | "mol" | "mole" | "M" => BaseUnit::Mole.into(),
                "candela" => BaseUnit::Candela.into(),
                "J" | "joule" => Unit {
                    desc: UnitDesc::Base([
                        Ratio::from(2),
                        Ratio::one(),
                        Ratio::from(-2),
                        Ratio::zero(),
                        Ratio::zero(),
                        Ratio::zero(),
                        Ratio::zero(),
                    ]),
                    exp: 0,
                    mult: rug::Rational::from(1),
                },
                "N" | "newton" => Unit {
                    desc: UnitDesc::Base([
                        Ratio::one(),
                        Ratio::one(),
                        Ratio::from(-2),
                        Ratio::zero(),
                        Ratio::zero(),
                        Ratio::zero(),
                        Ratio::zero(),
                    ]),
                    exp: 3,
                    mult: rug::Rational::from(1),
                },
                "minute" | "min" => Unit {
                    mult: rug::Rational::from(60),
                    ..BaseUnit::Second.into()
                },
                "hour" | "hours" => Unit {
                    mult: rug::Rational::from(60 * 60),
                    ..BaseUnit::Second.into()
                },
                "day" | "days" => Unit {
                    mult: rug::Rational::from(60 * 60 * 24),
                    ..BaseUnit::Second.into()
                },
                "year" | "years" => Unit {
                    mult: rug::Rational::from(60 * 60 * 24 * 365),
                    ..BaseUnit::Second.into()
                },
                "amu" => Unit {
                    mult: rug::Rational::try_from(1.6603145).unwrap(),
                    exp: -24,
                    ..BaseUnit::Gram.into()
                },
                _ => {
                    dbg!(s);
                    return Err("Bad unit");
                }
            };

            Unit {
                desc: base.desc,
                exp: exp + base.exp,
                mult: base.mult,
            }
        })
    }
}

impl From<BaseUnit> for Unit {
    fn from(b: BaseUnit) -> Self {
        let mut arr = [Ratio::zero(); 7];
        let index = match b {
            BaseUnit::Meter => 0,
            BaseUnit::Gram => 1,
            BaseUnit::Second => 2,
            BaseUnit::Ampere => 3,
            BaseUnit::Kelvin => 4,
            BaseUnit::Mole => 5,
            BaseUnit::Candela => 6,
        };
        arr[index] = Ratio::one();
        let desc = UnitDesc::Base(arr);
        Unit {
            desc,
            exp: 0,
            mult: rug::Rational::from(1),
        }
    }
}

// This is only used internally for testing,
// ToLatex handles the proper formatting
impl std::fmt::Display for Unit {
    fn fmt(&self, f: &mut std::fmt::Formatter<'_>) -> std::fmt::Result {
        match self.desc.clone() {
            UnitDesc::Base(arr) => {
                let res =
                    arr.iter()
                        .zip(BASE_UNITS.iter())
                        .fold("".to_string(), |acc, (pow, unit)| match pow {
                            r if r == &Ratio::zero() => acc,
                            r if r == &Ratio::one() => format!("{} {}", acc, unit.to_string()),
                            _ => format!("{} {}^{}", acc, unit.to_string(), pow),
                        });
                write!(f, "{}", res.trim())
            }
            UnitDesc::Custom(_map) => {
                todo!()
            }
        }
    }
}

impl std::ops::Mul for Unit {
    type Output = Unit;

    fn mul(self, rhs: Self) -> Self::Output {
        match (self.desc, rhs.desc) {
            (UnitDesc::Base(a), UnitDesc::Base(b)) => {
                let mut res = [Ratio::zero(); 7];
                res.iter_mut()
                    .zip(a.iter().zip(b.iter()))
                    .for_each(|(r, (a, b))| {
                        *r = a + b;
                    });
                Unit {
                    desc: UnitDesc::Base(res),
                    exp: self.exp + rhs.exp,
                    mult: self.mult * rhs.mult,
                }
            }
            _ => todo!(),
        }
    }
}

impl std::ops::Div for Unit {
    type Output = Unit;

    fn div(self, rhs: Self) -> Self::Output {
        match (self.desc, rhs.desc) {
            (UnitDesc::Base(a), UnitDesc::Base(b)) => {
                let mut res = [Ratio::zero(); 7];
                res.iter_mut()
                    .zip(a.iter().zip(b.iter()))
                    .for_each(|(r, (a, b))| {
                        *r = a - b;
                    });
                Unit {
                    desc: UnitDesc::Base(res),
                    exp: self.exp - rhs.exp,
                    mult: self.mult / rhs.mult,
                }
            }
            _ => todo!(),
        }
    }
}

#[cfg(test)]
mod tests {
    use super::*;
<<<<<<< HEAD

    #[test]
    fn test_disp() {
        let u: Unit = BaseUnit::Meter.into();
        assert_eq!(format!("{}", u).as_str(), "m");

        let desc = UnitDesc::Base([
            Ratio::one(),
            Ratio::one(),
            Ratio::zero(),
            Ratio::zero(),
            Ratio::zero(),
            Ratio::zero(),
            Ratio::zero(),
        ]);
        let u = Unit {
            desc,
            exp: 0,
            mult: rug::Rational::from(1),
        };
        assert_eq!(format!("{}", u).as_str(), "m g");

        let desc = UnitDesc::Base([
            Ratio::one(),
            Ratio::one() * 2,
            -Ratio::one(),
            Ratio::zero(),
            Ratio::zero(),
            Ratio::zero(),
            Ratio::zero(),
        ]);
        let u = Unit {
            desc,
            exp: 0,
            mult: rug::Rational::from(1),
        };
        assert_eq!(format!("{}", u).as_str(), "m g^2 s^-1");
=======
    use std::convert::TryFrom;

    #[test]
    fn to_string_base_unit(){
        assert_eq!(&BaseUnit::Meter.to_string(),"m");
        assert_eq!(&BaseUnit::Gram.to_string(),"g");
        assert_eq!(&BaseUnit::Second.to_string(),"s");
        assert_eq!(&BaseUnit::Ampere.to_string(),"A");
        assert_eq!(&BaseUnit::Kelvin.to_string(),"K");
        assert_eq!(&BaseUnit::Mole.to_string(),"M");
        assert_eq!(&BaseUnit::Candela.to_string(),"cd");
    }

    #[test]
    fn empty_unit(){
        let unit = Unit::empty();
        assert_eq!(unit.to_string(),"");
    }

    #[test]
    fn pow_unit_meter(){
        let unit = Unit::from(BaseUnit::Meter).pow(3);
        assert_eq!(unit.to_string(),"m^3");
    }

    #[test]
    fn pow_unit_gram(){
        let unit = Unit::from(BaseUnit::Gram).pow(3);
        assert_eq!(unit.to_string(),"g^3");
    }

    #[test]
    fn pow_unit_second(){
        let unit = Unit::from(BaseUnit::Second).pow(3);
        assert_eq!(unit.to_string(),"s^3");
    }

    #[test]
    fn pow_unit_ampere(){
        let unit = Unit::from(BaseUnit::Ampere).pow(3);
        assert_eq!(unit.to_string(),"A^3");
    }

    #[test]
    fn pow_unit_kelvin(){
        let unit = Unit::from(BaseUnit::Kelvin).pow(3);
        assert_eq!(unit.to_string(),"K^3");
    }

    #[test]
    fn pow_unit_mole(){
        let unit = Unit::from(BaseUnit::Mole).pow(3);
        assert_eq!(unit.to_string(),"M^3");
    }

    #[test]
    fn pow_unit_candela(){
        let unit = Unit::from(BaseUnit::Candela).pow(3);
        assert_eq!(unit.to_string(),"cd^3");
    }

    #[test]
    fn partial_eq_unit_base_success(){
        let unit1 = Unit::from(BaseUnit::Meter);
        let unit2 = Unit::from(BaseUnit::Meter);
        assert_eq!(unit1,unit2);
    }

    #[test]
    fn partial_eq_unit_base_failure(){
        let unit1 = Unit::from(BaseUnit::Meter);
        let unit2 = Unit::from(BaseUnit::Ampere);
        assert_ne!(unit1,unit2);
    }

    #[test]
    fn partial_eq_unit_pow_success(){
        let unit1 = Unit::from(BaseUnit::Meter).pow(3);
        let unit2 = Unit::from(BaseUnit::Meter).pow(3);
        assert_eq!(unit1,unit2);
    }

    #[test]
    fn partial_eq_unit_pow_failure(){
        let unit1 = Unit::from(BaseUnit::Meter).pow(2);
        let unit2 = Unit::from(BaseUnit::Meter).pow(3);
        assert_ne!(unit1,unit2);
    }

    #[test]
    fn try_from_unit_meter(){
        let unit = Unit::try_from("meter").unwrap();
        assert_eq!(unit.to_string(),"m");
    }

    #[test]
    fn try_from_unit_gram(){
        let unit = Unit::try_from("gram").unwrap();
        assert_eq!(unit.to_string(),"g");
    }

    #[test]
    fn try_from_unit_second(){
        let unit = Unit::try_from("second").unwrap();
        assert_eq!(unit.to_string(),"s");
    }

    #[test]
    fn try_from_unit_ampere(){
        let unit = Unit::try_from("ampere").unwrap();
        assert_eq!(unit.to_string(),"A");
    }

    #[test]
    fn try_from_unit_mole(){
        let unit = Unit::try_from("mole").unwrap();
        assert_eq!(unit.to_string(),"M");
    }

    #[test]
    fn try_from_unit_joule(){
        let unit1 = Unit::try_from("joule").unwrap();
        assert_eq!(unit1.to_string(),"m^2 g s^-2");

        let unit2 = Unit::try_from("J").unwrap();
        assert_eq!(unit2.to_string(),"m^2 g s^-2");
    }

    #[test]
    fn try_from_unit_newton(){
        let unit1 = Unit::try_from("newton").unwrap();
        assert_eq!(unit1.to_string(),"m g s^-2");

        let unit2 = Unit::try_from("N").unwrap();
        assert_eq!(unit2.to_string(),"m g s^-2");
    }

    #[test]
    fn try_from_unit_minute(){
        let unit1 = Unit::try_from("minute").unwrap();
        assert_eq!(unit1.to_string(),"s");

        let unit2 = Unit::try_from("min").unwrap();
        assert_eq!(unit2.to_string(),"s");
    }

    #[test]
    fn try_from_unit_hour(){
        let unit1 = Unit::try_from("hour").unwrap();
        assert_eq!(unit1.to_string(),"s");

        let unit2 = Unit::try_from("hours").unwrap();
        assert_eq!(unit2.to_string(),"s");
    }

    #[test]
    fn try_from_unit_day(){
        let unit1 = Unit::try_from("day").unwrap();
        assert_eq!(unit1.to_string(),"s");

        let unit2 = Unit::try_from("days").unwrap();
        assert_eq!(unit2.to_string(),"s");
    }

    #[test]
    fn try_from_unit_year(){
        let unit1 = Unit::try_from("year").unwrap();
        assert_eq!(unit1.to_string(),"s");

        let unit2 = Unit::try_from("years").unwrap();
        assert_eq!(unit2.to_string(),"s");
    }

    #[test]
    fn mult_meter(){
        let unit = Unit::try_from("meters").unwrap();
        let out  = (unit.clone() * unit).to_string();
        assert_eq!(out,"m^2");
    }

    #[test]
    fn mult_gram(){
        let unit = Unit::try_from("grams").unwrap();
        let out  = (unit.clone() * unit).to_string();
        assert_eq!(out,"g^2");
    }

    #[test]
    fn mult_meters_grams() {
        let meters = Unit::try_from("meters").unwrap();
        let grams  = Unit::try_from("grams").unwrap();
        let result = (meters * grams).to_string();
        assert_eq!(result, "m g");
    }

    #[test]
    fn mult_second(){
        let unit = Unit::try_from("seconds").unwrap();
        let out  = (unit.clone() * unit).to_string();
        assert_eq!(out,"s^2");
    }

    #[test]
    fn mult_ampere(){
        let unit = Unit::try_from("amperes").unwrap();
        let out  = (unit.clone() * unit).to_string();
        assert_eq!(out,"A^2");
    }

    #[test]
    fn mult_ampere_second() {
        let amperes = Unit::try_from("amperes").unwrap();
        let second  = Unit::try_from("second").unwrap();
        let result = (amperes * second).to_string();
        assert_eq!(result, "s A");
    }

    #[test]
    fn mult_mole(){
        let unit = Unit::try_from("moles").unwrap();
        let out  = (unit.clone() * unit).to_string();
        assert_eq!(out,"M^2");
    }

    #[test]
    fn mult_joule(){
        let unit = Unit::try_from("joule").unwrap();
        let out  = (unit.clone() * unit).to_string();
        assert_eq!(out,"m^4 g^2 s^-4");
    }

    #[test]
    fn mult_joule_second() {
        let joules = Unit::try_from("joule").unwrap();
        let second  = Unit::try_from("second").unwrap();
        let result = (joules * second).to_string();
        assert_eq!(result, "m^2 g s^-1");
    }

    #[test]
    fn mult_newton(){
        let unit = Unit::try_from("newton").unwrap();
        let out  = (unit.clone() * unit).to_string();
        assert_eq!(out,"m^2 g^2 s^-4");
    }

    #[test]
    fn div_meter(){
        let mut unit1 = Unit::try_from("meters").unwrap();
        unit1.exp = 4;

        let mut unit2 = Unit::try_from("meters").unwrap();
        unit2.exp = 2;

        // TODO: Should this pass?
        // let out  = (unit1 / unit2).to_string();
        // assert_eq!(out,"m^2");
    }

    #[test]
    fn div_meter_cancellation(){
        let unit = Unit::try_from("meters").unwrap();
        let out  = (unit.clone() / unit).to_string();

        // TODO: Should this pass?
        // assert_eq!(out,"");
>>>>>>> f3cc65f8
    }
}<|MERGE_RESOLUTION|>--- conflicted
+++ resolved
@@ -77,10 +77,19 @@
 // Custom is not implemented yet, but I plan for users
 // to be able to create custom units, in which case the
 // map would just be [unit_name -> power]
-#[derive(Clone)]
+#[derive(Clone, Debug)]
 pub enum UnitDesc {
     Base([Ratio<i8>; 7]),
     Custom(BTreeMap<String, Ratio<u8>>),
+}
+
+impl PartialEq for UnitDesc {
+    fn eq(&self, other: &Self) -> bool {
+        match (&self, &other) {
+            (UnitDesc::Base(a), UnitDesc::Base(b)) => a == b,
+            _ => todo!(),
+        }
+    }
 }
 
 impl UnitDesc {
@@ -92,7 +101,7 @@
     }
 }
 
-#[derive(Clone)]
+#[derive(Clone, PartialEq)]
 pub struct Unit {
     pub desc: UnitDesc,
     pub exp: i8,
@@ -128,15 +137,6 @@
         let mut ret = self.clone();
         (0..rhs - 1).for_each(|_| ret = ret.clone() * self.clone());
         ret
-    }
-}
-
-impl PartialEq for UnitDesc {
-    fn eq(&self, other: &Self) -> bool {
-        match (&self, &other) {
-            (UnitDesc::Base(a), UnitDesc::Base(b)) => a == b,
-            _ => todo!(),
-        }
     }
 }
 
@@ -328,311 +328,270 @@
 #[cfg(test)]
 mod tests {
     use super::*;
-<<<<<<< HEAD
-
-    #[test]
-    fn test_disp() {
-        let u: Unit = BaseUnit::Meter.into();
-        assert_eq!(format!("{}", u).as_str(), "m");
-
-        let desc = UnitDesc::Base([
-            Ratio::one(),
-            Ratio::one(),
-            Ratio::zero(),
-            Ratio::zero(),
-            Ratio::zero(),
-            Ratio::zero(),
-            Ratio::zero(),
-        ]);
-        let u = Unit {
-            desc,
-            exp: 0,
-            mult: rug::Rational::from(1),
-        };
-        assert_eq!(format!("{}", u).as_str(), "m g");
-
-        let desc = UnitDesc::Base([
-            Ratio::one(),
-            Ratio::one() * 2,
-            -Ratio::one(),
-            Ratio::zero(),
-            Ratio::zero(),
-            Ratio::zero(),
-            Ratio::zero(),
-        ]);
-        let u = Unit {
-            desc,
-            exp: 0,
-            mult: rug::Rational::from(1),
-        };
-        assert_eq!(format!("{}", u).as_str(), "m g^2 s^-1");
-=======
     use std::convert::TryFrom;
 
     #[test]
-    fn to_string_base_unit(){
-        assert_eq!(&BaseUnit::Meter.to_string(),"m");
-        assert_eq!(&BaseUnit::Gram.to_string(),"g");
-        assert_eq!(&BaseUnit::Second.to_string(),"s");
-        assert_eq!(&BaseUnit::Ampere.to_string(),"A");
-        assert_eq!(&BaseUnit::Kelvin.to_string(),"K");
-        assert_eq!(&BaseUnit::Mole.to_string(),"M");
-        assert_eq!(&BaseUnit::Candela.to_string(),"cd");
-    }
-
-    #[test]
-    fn empty_unit(){
+    fn to_string_base_unit() {
+        assert_eq!(&BaseUnit::Meter.to_string(), "m");
+        assert_eq!(&BaseUnit::Gram.to_string(), "g");
+        assert_eq!(&BaseUnit::Second.to_string(), "s");
+        assert_eq!(&BaseUnit::Ampere.to_string(), "A");
+        assert_eq!(&BaseUnit::Kelvin.to_string(), "K");
+        assert_eq!(&BaseUnit::Mole.to_string(), "M");
+        assert_eq!(&BaseUnit::Candela.to_string(), "cd");
+    }
+
+    #[test]
+    fn empty_unit() {
         let unit = Unit::empty();
-        assert_eq!(unit.to_string(),"");
-    }
-
-    #[test]
-    fn pow_unit_meter(){
+        assert_eq!(unit.to_string(), "");
+    }
+
+    #[test]
+    fn pow_unit_meter() {
         let unit = Unit::from(BaseUnit::Meter).pow(3);
-        assert_eq!(unit.to_string(),"m^3");
-    }
-
-    #[test]
-    fn pow_unit_gram(){
+        assert_eq!(unit.to_string(), "m^3");
+    }
+
+    #[test]
+    fn pow_unit_gram() {
         let unit = Unit::from(BaseUnit::Gram).pow(3);
-        assert_eq!(unit.to_string(),"g^3");
-    }
-
-    #[test]
-    fn pow_unit_second(){
+        assert_eq!(unit.to_string(), "g^3");
+    }
+
+    #[test]
+    fn pow_unit_second() {
         let unit = Unit::from(BaseUnit::Second).pow(3);
-        assert_eq!(unit.to_string(),"s^3");
-    }
-
-    #[test]
-    fn pow_unit_ampere(){
+        assert_eq!(unit.to_string(), "s^3");
+    }
+
+    #[test]
+    fn pow_unit_ampere() {
         let unit = Unit::from(BaseUnit::Ampere).pow(3);
-        assert_eq!(unit.to_string(),"A^3");
-    }
-
-    #[test]
-    fn pow_unit_kelvin(){
+        assert_eq!(unit.to_string(), "A^3");
+    }
+
+    #[test]
+    fn pow_unit_kelvin() {
         let unit = Unit::from(BaseUnit::Kelvin).pow(3);
-        assert_eq!(unit.to_string(),"K^3");
-    }
-
-    #[test]
-    fn pow_unit_mole(){
+        assert_eq!(unit.to_string(), "K^3");
+    }
+
+    #[test]
+    fn pow_unit_mole() {
         let unit = Unit::from(BaseUnit::Mole).pow(3);
-        assert_eq!(unit.to_string(),"M^3");
-    }
-
-    #[test]
-    fn pow_unit_candela(){
+        assert_eq!(unit.to_string(), "M^3");
+    }
+
+    #[test]
+    fn pow_unit_candela() {
         let unit = Unit::from(BaseUnit::Candela).pow(3);
-        assert_eq!(unit.to_string(),"cd^3");
-    }
-
-    #[test]
-    fn partial_eq_unit_base_success(){
+        assert_eq!(unit.to_string(), "cd^3");
+    }
+
+    #[test]
+    fn partial_eq_unit_base_success() {
         let unit1 = Unit::from(BaseUnit::Meter);
         let unit2 = Unit::from(BaseUnit::Meter);
-        assert_eq!(unit1,unit2);
-    }
-
-    #[test]
-    fn partial_eq_unit_base_failure(){
+        assert_eq!(unit1, unit2);
+    }
+
+    #[test]
+    fn partial_eq_unit_base_failure() {
         let unit1 = Unit::from(BaseUnit::Meter);
         let unit2 = Unit::from(BaseUnit::Ampere);
-        assert_ne!(unit1,unit2);
-    }
-
-    #[test]
-    fn partial_eq_unit_pow_success(){
+        assert_ne!(unit1, unit2);
+    }
+
+    #[test]
+    fn partial_eq_unit_pow_success() {
         let unit1 = Unit::from(BaseUnit::Meter).pow(3);
         let unit2 = Unit::from(BaseUnit::Meter).pow(3);
-        assert_eq!(unit1,unit2);
-    }
-
-    #[test]
-    fn partial_eq_unit_pow_failure(){
+        assert_eq!(unit1, unit2);
+    }
+
+    #[test]
+    fn partial_eq_unit_pow_failure() {
         let unit1 = Unit::from(BaseUnit::Meter).pow(2);
         let unit2 = Unit::from(BaseUnit::Meter).pow(3);
-        assert_ne!(unit1,unit2);
-    }
-
-    #[test]
-    fn try_from_unit_meter(){
+        assert_ne!(unit1, unit2);
+    }
+
+    #[test]
+    fn try_from_unit_meter() {
         let unit = Unit::try_from("meter").unwrap();
-        assert_eq!(unit.to_string(),"m");
-    }
-
-    #[test]
-    fn try_from_unit_gram(){
+        assert_eq!(unit.to_string(), "m");
+    }
+
+    #[test]
+    fn try_from_unit_gram() {
         let unit = Unit::try_from("gram").unwrap();
-        assert_eq!(unit.to_string(),"g");
-    }
-
-    #[test]
-    fn try_from_unit_second(){
+        assert_eq!(unit.to_string(), "g");
+    }
+
+    #[test]
+    fn try_from_unit_second() {
         let unit = Unit::try_from("second").unwrap();
-        assert_eq!(unit.to_string(),"s");
-    }
-
-    #[test]
-    fn try_from_unit_ampere(){
+        assert_eq!(unit.to_string(), "s");
+    }
+
+    #[test]
+    fn try_from_unit_ampere() {
         let unit = Unit::try_from("ampere").unwrap();
-        assert_eq!(unit.to_string(),"A");
-    }
-
-    #[test]
-    fn try_from_unit_mole(){
+        assert_eq!(unit.to_string(), "A");
+    }
+
+    #[test]
+    fn try_from_unit_mole() {
         let unit = Unit::try_from("mole").unwrap();
-        assert_eq!(unit.to_string(),"M");
-    }
-
-    #[test]
-    fn try_from_unit_joule(){
+        assert_eq!(unit.to_string(), "M");
+    }
+
+    #[test]
+    fn try_from_unit_joule() {
         let unit1 = Unit::try_from("joule").unwrap();
-        assert_eq!(unit1.to_string(),"m^2 g s^-2");
+        assert_eq!(unit1.to_string(), "m^2 g s^-2");
 
         let unit2 = Unit::try_from("J").unwrap();
-        assert_eq!(unit2.to_string(),"m^2 g s^-2");
-    }
-
-    #[test]
-    fn try_from_unit_newton(){
+        assert_eq!(unit2.to_string(), "m^2 g s^-2");
+    }
+
+    #[test]
+    fn try_from_unit_newton() {
         let unit1 = Unit::try_from("newton").unwrap();
-        assert_eq!(unit1.to_string(),"m g s^-2");
+        assert_eq!(unit1.to_string(), "m g s^-2");
 
         let unit2 = Unit::try_from("N").unwrap();
-        assert_eq!(unit2.to_string(),"m g s^-2");
-    }
-
-    #[test]
-    fn try_from_unit_minute(){
+        assert_eq!(unit2.to_string(), "m g s^-2");
+    }
+
+    #[test]
+    fn try_from_unit_minute() {
         let unit1 = Unit::try_from("minute").unwrap();
-        assert_eq!(unit1.to_string(),"s");
+        assert_eq!(unit1.to_string(), "s");
 
         let unit2 = Unit::try_from("min").unwrap();
-        assert_eq!(unit2.to_string(),"s");
-    }
-
-    #[test]
-    fn try_from_unit_hour(){
+        assert_eq!(unit2.to_string(), "s");
+    }
+
+    #[test]
+    fn try_from_unit_hour() {
         let unit1 = Unit::try_from("hour").unwrap();
-        assert_eq!(unit1.to_string(),"s");
+        assert_eq!(unit1.to_string(), "s");
 
         let unit2 = Unit::try_from("hours").unwrap();
-        assert_eq!(unit2.to_string(),"s");
-    }
-
-    #[test]
-    fn try_from_unit_day(){
+        assert_eq!(unit2.to_string(), "s");
+    }
+
+    #[test]
+    fn try_from_unit_day() {
         let unit1 = Unit::try_from("day").unwrap();
-        assert_eq!(unit1.to_string(),"s");
+        assert_eq!(unit1.to_string(), "s");
 
         let unit2 = Unit::try_from("days").unwrap();
-        assert_eq!(unit2.to_string(),"s");
-    }
-
-    #[test]
-    fn try_from_unit_year(){
+        assert_eq!(unit2.to_string(), "s");
+    }
+
+    #[test]
+    fn try_from_unit_year() {
         let unit1 = Unit::try_from("year").unwrap();
-        assert_eq!(unit1.to_string(),"s");
+        assert_eq!(unit1.to_string(), "s");
 
         let unit2 = Unit::try_from("years").unwrap();
-        assert_eq!(unit2.to_string(),"s");
-    }
-
-    #[test]
-    fn mult_meter(){
+        assert_eq!(unit2.to_string(), "s");
+    }
+
+    #[test]
+    fn mult_meter() {
         let unit = Unit::try_from("meters").unwrap();
-        let out  = (unit.clone() * unit).to_string();
-        assert_eq!(out,"m^2");
-    }
-
-    #[test]
-    fn mult_gram(){
+        let out = (unit.clone() * unit).to_string();
+        assert_eq!(out, "m^2");
+    }
+
+    #[test]
+    fn mult_gram() {
         let unit = Unit::try_from("grams").unwrap();
-        let out  = (unit.clone() * unit).to_string();
-        assert_eq!(out,"g^2");
+        let out = (unit.clone() * unit).to_string();
+        assert_eq!(out, "g^2");
     }
 
     #[test]
     fn mult_meters_grams() {
         let meters = Unit::try_from("meters").unwrap();
-        let grams  = Unit::try_from("grams").unwrap();
+        let grams = Unit::try_from("grams").unwrap();
         let result = (meters * grams).to_string();
         assert_eq!(result, "m g");
     }
 
     #[test]
-    fn mult_second(){
+    fn mult_second() {
         let unit = Unit::try_from("seconds").unwrap();
-        let out  = (unit.clone() * unit).to_string();
-        assert_eq!(out,"s^2");
-    }
-
-    #[test]
-    fn mult_ampere(){
+        let out = (unit.clone() * unit).to_string();
+        assert_eq!(out, "s^2");
+    }
+
+    #[test]
+    fn mult_ampere() {
         let unit = Unit::try_from("amperes").unwrap();
-        let out  = (unit.clone() * unit).to_string();
-        assert_eq!(out,"A^2");
+        let out = (unit.clone() * unit).to_string();
+        assert_eq!(out, "A^2");
     }
 
     #[test]
     fn mult_ampere_second() {
         let amperes = Unit::try_from("amperes").unwrap();
-        let second  = Unit::try_from("second").unwrap();
+        let second = Unit::try_from("second").unwrap();
         let result = (amperes * second).to_string();
         assert_eq!(result, "s A");
     }
 
     #[test]
-    fn mult_mole(){
+    fn mult_mole() {
         let unit = Unit::try_from("moles").unwrap();
-        let out  = (unit.clone() * unit).to_string();
-        assert_eq!(out,"M^2");
-    }
-
-    #[test]
-    fn mult_joule(){
+        let out = (unit.clone() * unit).to_string();
+        assert_eq!(out, "M^2");
+    }
+
+    #[test]
+    fn mult_joule() {
         let unit = Unit::try_from("joule").unwrap();
-        let out  = (unit.clone() * unit).to_string();
-        assert_eq!(out,"m^4 g^2 s^-4");
+        let out = (unit.clone() * unit).to_string();
+        assert_eq!(out, "m^4 g^2 s^-4");
     }
 
     #[test]
     fn mult_joule_second() {
         let joules = Unit::try_from("joule").unwrap();
-        let second  = Unit::try_from("second").unwrap();
+        let second = Unit::try_from("second").unwrap();
         let result = (joules * second).to_string();
         assert_eq!(result, "m^2 g s^-1");
     }
 
     #[test]
-    fn mult_newton(){
+    fn mult_newton() {
         let unit = Unit::try_from("newton").unwrap();
-        let out  = (unit.clone() * unit).to_string();
-        assert_eq!(out,"m^2 g^2 s^-4");
-    }
-
-    #[test]
-    fn div_meter(){
+        let out = (unit.clone() * unit).to_string();
+        assert_eq!(out, "m^2 g^2 s^-4");
+    }
+
+    #[test]
+    fn div_meter() {
         let mut unit1 = Unit::try_from("meters").unwrap();
         unit1.exp = 4;
 
         let mut unit2 = Unit::try_from("meters").unwrap();
         unit2.exp = 2;
 
-        // TODO: Should this pass?
-        // let out  = (unit1 / unit2).to_string();
-        // assert_eq!(out,"m^2");
-    }
-
-    #[test]
-    fn div_meter_cancellation(){
+        let out_unit = unit1 / unit2;
+        assert_eq!(out_unit.to_string(), "");
+        assert_eq!(out_unit.exp, 2);
+    }
+
+    #[test]
+    fn div_meter_cancellation() {
         let unit = Unit::try_from("meters").unwrap();
-        let out  = (unit.clone() / unit).to_string();
-
-        // TODO: Should this pass?
-        // assert_eq!(out,"");
->>>>>>> f3cc65f8
+        let out = (unit.clone() / unit).to_string();
+
+        assert_eq!(out, "");
     }
 }