--- conflicted
+++ resolved
@@ -17,11 +17,8 @@
 
 mod latex;
 
-<<<<<<< HEAD
 use std::io::Write;
 
-=======
->>>>>>> 6086c1b4
 fn full_eval(s: &str) -> Val {
     let scope = Scope::default();
 
@@ -92,8 +89,6 @@
                 pandoc.set_input_format(pandoc::InputFormat::Latex, Vec::new());
                 pandoc.add_input(&md_file.path());
 
-                // pandoc.add_option(pandoc::PandocOption::PdfEngine("tectonic".into()));
-
                 pandoc.set_output(pandoc::OutputKind::File(args[2].to_string().into()));
                 pandoc.execute().unwrap();
                 println!("done rebuilding pdf");
